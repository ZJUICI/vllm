--- conflicted
+++ resolved
@@ -7,11 +7,7 @@
 numpy
 torch >= 2.1.0
 transformers >= 4.34.0  # Required for Mistral.
-<<<<<<< HEAD
-xformers >= 0.0.22  # Required for Mistral.
-=======
 xformers >= 0.0.22.post7  # Required for CUDA 12.1.
->>>>>>> 0d578228
 fastapi
 uvicorn[standard]
 pydantic == 1.10.13  # Required for OpenAI server.
# coding=utf-8
# Adapted from https://huggingface.co/mosaicml/mpt-7b/tree/main
import math
from typing import List, Optional, Tuple

import torch
import torch.nn as nn

from vllm.model_executor.input_metadata import InputMetadata
from vllm.model_executor.layers.activation import get_act_fn
from vllm.model_executor.layers.attention import PagedAttentionWithALiBi
from vllm.model_executor.layers.sampler import Sampler
from vllm.model_executor.layers.quantized_linear import ParallelLinear
from vllm.model_executor.quantization_utils import QuantizationConfig
from vllm.model_executor.weight_utils import (convert_pyslice_to_tensor,
                                              hf_model_weights_iterator,
                                              load_tensor_parallel_weights,
                                              get_parallel_weight)
from vllm.model_executor.parallel_utils.parallel_state import (
    get_tensor_model_parallel_rank, get_tensor_model_parallel_world_size)
<<<<<<< HEAD
from vllm.model_executor.parallel_utils.tensor_parallel import (
    VocabParallelEmbedding)
=======
from vllm.model_executor.parallel_utils.layers import (VocabParallelEmbedding,
                                                       ColumnParallelLinear,
                                                       RowParallelLinear)
>>>>>>> 09ff7f10
from vllm.sequence import SamplerOutput
from vllm.transformers_utils.configs.mpt import MPTConfig

KVCache = Tuple[torch.Tensor, torch.Tensor]


def _get_alibi_slopes(
    total_num_heads: int,
    alibi_bias_max: int,
) -> torch.Tensor:
    next_power_of_2 = 2**math.ceil(math.log2(total_num_heads))
    m = torch.arange(1, next_power_of_2 + 1, dtype=torch.float32)
    m = m.mul(alibi_bias_max / next_power_of_2)
    slopes = 1.0 / torch.pow(2, m)
    if next_power_of_2 != total_num_heads:
        slopes = torch.concat([slopes[1::2], slopes[::2]])[:total_num_heads]
    return slopes


class MPTAttention(nn.Module):

    def __init__(self,
                 config: MPTConfig,
                 quant_config: Optional[QuantizationConfig] = None):
        super().__init__()
        self.d_model = config.d_model
        self.total_num_heads = config.n_heads
        self.clip_qkv = config.attn_config["clip_qkv"]
        self.qk_ln = config.attn_config["qk_ln"]
        self.alibi_bias_max = config.attn_config["alibi_bias_max"]
        assert not config.attn_config["prefix_lm"]
        assert config.attn_config["alibi"]

        self.qkv_proj = ParallelLinear.column(
            self.d_model,
            3 * self.d_model,
            bias=not config.no_bias,
            gather_output=False,
<<<<<<< HEAD
            perform_initialization=False,
            quant_config=quant_config,
=======
>>>>>>> 09ff7f10
        )
        if self.qk_ln:
            self.q_ln = nn.LayerNorm(self.d_model)
            self.k_ln = nn.LayerNorm(self.d_model)
        self.out_proj = ParallelLinear.row(
            self.d_model,
            self.d_model,
            bias=not config.no_bias,
            input_is_parallel=True,
<<<<<<< HEAD
            perform_initialization=False,
            quant_config=quant_config,
=======
>>>>>>> 09ff7f10
        )

        tp_world_size = get_tensor_model_parallel_world_size()
        assert self.total_num_heads % tp_world_size == 0
        self.num_heads = self.total_num_heads // tp_world_size

        # Create the alibi slopes and slice them.
        tp_rank = get_tensor_model_parallel_rank()
        head_start = tp_rank * self.num_heads
        head_end = (tp_rank + 1) * self.num_heads
        alibi_slopes = _get_alibi_slopes(self.total_num_heads,
                                         self.alibi_bias_max)
        alibi_slopes = alibi_slopes[head_start:head_end].tolist()

        self.head_dim = self.d_model // self.total_num_heads
        scaling = self.head_dim**-0.5
        self.attn = PagedAttentionWithALiBi(self.num_heads, self.head_dim,
                                            scaling, alibi_slopes)

    def forward(
        self,
        position_ids: torch.Tensor,
        hidden_states: torch.Tensor,
        kv_cache: KVCache,
        input_metadata: InputMetadata,
        cache_event: Optional[torch.cuda.Event],
    ) -> torch.Tensor:
        del position_ids  # unused.
        qkv, _ = self.qkv_proj(hidden_states)
        if self.clip_qkv is not None:
            qkv.clamp_(min=-self.clip_qkv, max=self.clip_qkv)
        q, k, v = qkv.chunk(chunks=3, dim=-1)
        if self.qk_ln:
            q = self.q_ln(q)
            k = self.k_ln(k)
        k_cache, v_cache = kv_cache
        attn_output = self.attn(q, k, v, k_cache, v_cache, input_metadata,
                                cache_event)
        output, _ = self.out_proj(attn_output)
        return output


class MPTMLP(nn.Module):

    def __init__(self,
                 config: MPTConfig,
                 quant_config: Optional[QuantizationConfig] = None):
        super().__init__()
        hidden_size = config.d_model
        expansion_ratio = config.expansion_ratio
        intermediate_size = expansion_ratio * hidden_size
<<<<<<< HEAD
        self.up_proj = ParallelLinear.column(hidden_size,
                                             intermediate_size,
                                             bias=not config.no_bias,
                                             gather_output=False,
                                             perform_initialization=False,
                                             quant_config=quant_config)
        self.act = get_act_fn("gelu")
        self.down_proj = ParallelLinear.row(intermediate_size,
                                            hidden_size,
                                            bias=not config.no_bias,
                                            input_is_parallel=True,
                                            perform_initialization=False,
                                            quant_config=quant_config)
=======
        self.up_proj = ColumnParallelLinear(
            hidden_size,
            intermediate_size,
            bias=not config.no_bias,
            gather_output=False,
        )
        self.act = get_act_fn("gelu")
        self.down_proj = RowParallelLinear(
            intermediate_size,
            hidden_size,
            bias=not config.no_bias,
            input_is_parallel=True,
        )
>>>>>>> 09ff7f10

    def forward(self, x: torch.Tensor) -> torch.Tensor:
        x, _ = self.up_proj(x)
        x = self.act(x)
        x, _ = self.down_proj(x)
        return x


class MPTBlock(nn.Module):

    def __init__(self,
                 config: MPTConfig,
                 quant_config: Optional[QuantizationConfig] = None):
        super().__init__()
        hidden_size = config.d_model
        self.norm_1 = nn.LayerNorm(hidden_size)
        self.attn = MPTAttention(config, quant_config)
        self.norm_2 = nn.LayerNorm(hidden_size)
        self.ffn = MPTMLP(config, quant_config)

    def forward(
        self,
        position_ids: torch.Tensor,
        hidden_states: torch.Tensor,
        kv_cache: KVCache,
        input_metadata: InputMetadata,
        cache_event: Optional[torch.cuda.Event],
    ) -> torch.Tensor:
        x = self.norm_1(hidden_states)
        x = self.attn(
            position_ids=position_ids,
            hidden_states=x,
            kv_cache=kv_cache,
            input_metadata=input_metadata,
            cache_event=cache_event,
        )
        hidden_states = hidden_states + x
        x = self.norm_2(hidden_states)
        x = self.ffn(x)
        hidden_states = hidden_states + x
        return hidden_states


class MPTModel(nn.Module):

    def __init__(self,
                 config: MPTConfig,
                 quant_config: Optional[QuantizationConfig] = None):
        super().__init__()
        assert config.embedding_fraction == 1.0
        assert config.norm_type == "low_precision_layernorm"

        self.wte = VocabParallelEmbedding(
            config.vocab_size,
            config.d_model,
        )
        self.blocks = nn.ModuleList(
            [MPTBlock(config, quant_config) for _ in range(config.n_layers)])
        self.norm_f = nn.LayerNorm(config.d_model)
        if config.no_bias:
            for module in self.modules():
                if hasattr(module, "bias"):
                    if isinstance(module.bias, nn.Parameter):
                        # Remove the bias term in Linear and LayerNorm.
                        module.register_parameter("bias", None)

    def forward(
        self,
        input_ids: torch.Tensor,
        position_ids: torch.Tensor,
        kv_caches: List[KVCache],
        input_metadata: InputMetadata,
        cache_events: Optional[List[torch.cuda.Event]],
    ) -> torch.Tensor:
        hidden_states = self.wte(input_ids)
        for i in range(len(self.blocks)):
            if cache_events is None:
                cache_event = None
            else:
                cache_event = cache_events[i]
            block = self.blocks[i]
            hidden_states = block(
                position_ids,
                hidden_states,
                kv_caches[i],
                input_metadata,
                cache_event,
            )
        hidden_states = self.norm_f(hidden_states)
        return hidden_states


class MPTForCausalLM(nn.Module):

    def __init__(self,
                 config: MPTConfig,
                 quant_config: Optional[QuantizationConfig] = None):
        super().__init__()
        self.config = config
        self.quant_config = quant_config
        assert config.tie_word_embeddings

        self.transformer = MPTModel(config, quant_config)
        # TODO(zhuohan): create a new weight after implementing pipeline
        #                parallelism
        self.lm_head_weight = self.transformer.wte.weight
        self.sampler = Sampler(config.vocab_size)

    def forward(
        self,
        input_ids: torch.Tensor,
        positions: torch.Tensor,
        kv_caches: List[KVCache],
        input_metadata: InputMetadata,
        cache_events: Optional[List[torch.cuda.Event]],
    ) -> SamplerOutput:
        hidden_states = self.transformer(input_ids, positions, kv_caches,
                                         input_metadata, cache_events)
        next_tokens = self.sampler(self.lm_head_weight, hidden_states,
                                   input_metadata)
        return next_tokens

    column_parallel_layers = ["up_proj"]
    row_parallel_layers = ["out_proj", "down_proj"]
    parallel_vocab_layers = ["wte"]

    def load_weights(self,
                     model_name_or_path: str,
                     cache_dir: Optional[str] = None,
                     load_format: str = "auto",
                     revision: Optional[str] = None):
        (column_parallel_weights, row_parallel_weights,
         ignore_weight_suffixes) = get_parallel_weight(self)
        tp_world_size = get_tensor_model_parallel_world_size()
        tp_rank = get_tensor_model_parallel_rank()
        state_dict = self.state_dict()
        for name, loaded_weight in hf_model_weights_iterator(
                model_name_or_path, cache_dir, load_format, revision):
            if any(name.endswith(suffix) for suffix in ignore_weight_suffixes):
                continue

            is_transposed = False
            if self.quant_config is not None:
                is_transposed = self.quant_config.is_transposed(name)
            if is_transposed:
                loaded_weight = convert_pyslice_to_tensor(loaded_weight)
                loaded_weight = loaded_weight.T

            if "Wqkv" in name and "g_idx" not in name:
                # NOTE(woosuk): MPT's fused QKV has the shape of
                # [3 * num_heads * head_size, hidden_size].
                # When tensor model parallelism is used, we need to shard
                # the weight along the hidden dimension.
                total_num_heads = self.config.num_attention_heads
                num_heads = total_num_heads // tp_world_size
                head_start = tp_rank * num_heads
                head_end = (tp_rank + 1) * num_heads
                loaded_weight = convert_pyslice_to_tensor(loaded_weight)
                weight_shape = loaded_weight.shape
                loaded_weight = loaded_weight.view(3, total_num_heads, -1,
                                                   *weight_shape[1:])
                loaded_weight = loaded_weight[:, head_start:head_end]
                loaded_weight = loaded_weight.reshape(-1, *weight_shape[1:])
                name = name.replace("Wqkv", "qkv_proj")
            if name not in state_dict:
                continue
            param = state_dict[name]
            if is_transposed:
                param = param.T
            load_tensor_parallel_weights(param, loaded_weight, name,
                                         column_parallel_weights,
                                         row_parallel_weights, tp_rank)<|MERGE_RESOLUTION|>--- conflicted
+++ resolved
@@ -18,14 +18,8 @@
                                               get_parallel_weight)
 from vllm.model_executor.parallel_utils.parallel_state import (
     get_tensor_model_parallel_rank, get_tensor_model_parallel_world_size)
-<<<<<<< HEAD
-from vllm.model_executor.parallel_utils.tensor_parallel import (
+from vllm.model_executor.parallel_utils.layers import (
     VocabParallelEmbedding)
-=======
-from vllm.model_executor.parallel_utils.layers import (VocabParallelEmbedding,
-                                                       ColumnParallelLinear,
-                                                       RowParallelLinear)
->>>>>>> 09ff7f10
 from vllm.sequence import SamplerOutput
 from vllm.transformers_utils.configs.mpt import MPTConfig
 
@@ -64,11 +58,7 @@
             3 * self.d_model,
             bias=not config.no_bias,
             gather_output=False,
-<<<<<<< HEAD
-            perform_initialization=False,
             quant_config=quant_config,
-=======
->>>>>>> 09ff7f10
         )
         if self.qk_ln:
             self.q_ln = nn.LayerNorm(self.d_model)
@@ -78,11 +68,7 @@
             self.d_model,
             bias=not config.no_bias,
             input_is_parallel=True,
-<<<<<<< HEAD
-            perform_initialization=False,
             quant_config=quant_config,
-=======
->>>>>>> 09ff7f10
         )
 
         tp_world_size = get_tensor_model_parallel_world_size()
@@ -134,35 +120,17 @@
         hidden_size = config.d_model
         expansion_ratio = config.expansion_ratio
         intermediate_size = expansion_ratio * hidden_size
-<<<<<<< HEAD
         self.up_proj = ParallelLinear.column(hidden_size,
                                              intermediate_size,
                                              bias=not config.no_bias,
                                              gather_output=False,
-                                             perform_initialization=False,
                                              quant_config=quant_config)
         self.act = get_act_fn("gelu")
         self.down_proj = ParallelLinear.row(intermediate_size,
                                             hidden_size,
                                             bias=not config.no_bias,
                                             input_is_parallel=True,
-                                            perform_initialization=False,
                                             quant_config=quant_config)
-=======
-        self.up_proj = ColumnParallelLinear(
-            hidden_size,
-            intermediate_size,
-            bias=not config.no_bias,
-            gather_output=False,
-        )
-        self.act = get_act_fn("gelu")
-        self.down_proj = RowParallelLinear(
-            intermediate_size,
-            hidden_size,
-            bias=not config.no_bias,
-            input_is_parallel=True,
-        )
->>>>>>> 09ff7f10
 
     def forward(self, x: torch.Tensor) -> torch.Tensor:
         x, _ = self.up_proj(x)

# coding=utf-8
# Adapted from
from array import array
import gc
import random
import string
import itertools
from typing import Iterable, List, Optional, Tuple, Mapping

import torch
from torch import nn
<<<<<<< HEAD
=======
from transformers import PretrainedConfig
import pandas as pd
>>>>>>> e9f48fa2

from vllm.attention import AttentionMetadata
from vllm.config import CacheConfig, LoRAConfig, MultiModalConfig
from vllm.inputs import INPUT_REGISTRY, InputContext, LLMInputs
from vllm.model_executor.layers.quantization import QuantizationConfig
from vllm.model_executor.model_loader.weight_utils import default_weight_loader
from vllm.model_executor.sampling_metadata import SamplingMetadata
from vllm.multimodal import MULTIMODAL_REGISTRY
from vllm.sequence import IntermediateTensors, SamplerOutput
<<<<<<< HEAD
=======
from vllm.sequence import VLLM_TOKEN_ID_ARRAY_TYPE, SequenceData
>>>>>>> e9f48fa2
from vllm.transformers_utils.configs import TableGPTConfig

from .interfaces import SupportsMultiModal
from .tablegpt_encoder import input_processor_for_qwen2tb_encoder, load_encoder
from .utils import filter_weights, init_vllm_registered_model,merge_multimodal_embeddings


def input_processor_for_table(ctx: InputContext, llm_inputs: LLMInputs):
    multi_modal_data = llm_inputs.get("multi_modal_data")
    if multi_modal_data is None or "table" not in multi_modal_data:
        return llm_inputs

    return input_processor_for_qwen2tb_encoder(ctx, llm_inputs)



def get_table_max_cols_rows(hf_config:TableGPTConfig) -> Tuple[int,int]:
    max_rows = hf_config.encoder_config.max_rows
    max_cols = hf_config.encoder_config.max_cols

    return max_cols,max_rows

def dummy_tabledata_for_tablegpt(
    hf_config: TableGPTConfig,
    num_tables: int,
    table_max_rows: Optional[int] = None,
    table_max_cols: Optional[int] = None,
):
    # make the table data mode
    # generated a table from max rows, max cols and encoder max length(cell length)

    def generate_random_text(length):
        """生成一个固定长度的随机字符串"""
        return ''.join(random.choice(string.ascii_letters + string.digits) for _ in range(length))


    # 创建一个包含随机文本的DataFrame
    df = pd.DataFrame({
        f'col_{i}': [generate_random_text(hf_config.encoder_max_length) for _ in range(table_max_cols)]
        for i in range(table_max_rows)
    })

    # 转换成所需格式
    table = [
            {
                "columns": [
                    {
                        "name": df.columns[i],
                        "dtype": str(df.dtypes[i]),
                        "values": df[df.columns[i]].tolist()
                    }
                    for i in range(len(df.columns))
                ]
            }
        ]


    return {"table": table}


def dummy_seq_data_for_tablegpt(
    hf_config: TableGPTConfig,
    seq_len: int,
    num_tables: int,
):  
    
    encoder_config = hf_config.encoder_config

    table_token_insert_id = encoder_config.insert_embs_token_id
    encoder_table_max_col = encoder_config.max_cols

    # this is the table placeholder tokens for contrastive(longlin) table encoder
    token_ids = array(VLLM_TOKEN_ID_ARRAY_TYPE,
                      [table_token_insert_id]) * 3 * encoder_table_max_col * num_tables
    
    # extend the token ids to max seq len
    token_ids += array(VLLM_TOKEN_ID_ARRAY_TYPE,
                       [0]) * (seq_len - len(token_ids))
    
    return SequenceData(token_ids)



def dummy_data_for_tablegpt(ctx: InputContext, seq_len: int,
                         mm_counts: Mapping[str, int]):
    
    # 1, make prompt str?
    # 2. use custom tokenize?
    # or make the input token ids directly
    num_tables = mm_counts["table"]
    hf_config = ctx.model_config.hf_config

    table_max_cols,table_max_rows = get_table_max_cols_rows()

    
    seq_data = dummy_seq_data_for_tablegpt(hf_config,ctx.model_config.max_model_len,num_tables)
    
    mm_data = ""

    return seq_data, mm_data


@MULTIMODAL_REGISTRY.register_table_input_mapper()
@MULTIMODAL_REGISTRY.register_max_table_tokens()
@INPUT_REGISTRY.register_dummy_data(dummy_data_for_tablegpt)
@INPUT_REGISTRY.register_input_processor(input_processor_for_table)
class TableGPTForCausalLM(nn.Module, SupportsMultiModal):

    def __init__(
        self,
        config: TableGPTConfig,
        multimodal_config: MultiModalConfig,
        cache_config: Optional[CacheConfig] = None,
        quant_config: Optional[QuantizationConfig] = None,
        lora_config: Optional[LoRAConfig] = None,
    ) -> None:
        super().__init__()

        self.config = config
        self.multimodal_config = multimodal_config
        self.lora_config = lora_config

        self.quant_config = quant_config

        self.language_model = init_vllm_registered_model(
            config.text_config, cache_config, quant_config)

        if not self.config.encoder_config:
            raise ValueError(
                "table encoder configs cannot found in hf config.")

        mlp_depth = self.config.projector_config.mlp_depth
        encoder_hidden_size =  self.config.projector_config.encoder_hidden_size
        decoder_hidden_size = self.config.projector_config.decoder_hidden_size
        
        num_heads = self.config.projector_config.num_heads
        
        if not self.config.projector_config.multihead:
            num_heads = 1
        
        modules = [
            nn.Linear(encoder_hidden_size, decoder_hidden_size * num_heads)
        ]
        for _ in range(1, mlp_depth):
            modules.append(nn.GELU())
            modules.append(
                nn.Linear(decoder_hidden_size * num_heads,
                            encoder_hidden_size * num_heads))
        
        self.projector = nn.Sequential(*modules)

        self.encoder = load_encoder(self.config)

    def _validate_get_table(self, **kwargs) -> torch.Tensor | None:

        table = kwargs.pop("table", None)
        if table is None or self.projector is None:
            return None

        return table

    def forward(self,
                input_ids: torch.Tensor,
                positions: torch.Tensor,
                kv_caches: List[torch.Tensor],
                attn_metadata: AttentionMetadata,
                intermediate_tensors: Optional[IntermediateTensors] = None,
                **kwargs: object) -> torch.Tensor:
        table_embeds = self._validate_get_table(**kwargs)

        if table_embeds is not None:
            
            cur_table_embeds = self.projector(table_embeds)

            cur_input_embeds = self.language_model.model.get_input_embeddings(input_ids.clamp(min=0))

            inputs_embeds = merge_multimodal_embeddings(
                input_ids, cur_input_embeds,cur_table_embeds, self.config.encoder_config.insert_embs_token_id
            )

            input_ids = None
            
            del table_embeds, cur_table_embeds, cur_input_embeds

        else:
            inputs_embeds = None

        hidden_states = self.language_model(
            input_ids,
            positions,
            kv_caches,
            attn_metadata,
            inputs_embeds=inputs_embeds,
            intermediate_tensors=intermediate_tensors)
        return hidden_states

    def compute_logits(
        self,
        hidden_states: torch.Tensor,
        sampling_metadata: SamplingMetadata,
    ) -> Optional[torch.Tensor]:
        logits = self.language_model.logits_processor(
            self.language_model.lm_head, hidden_states, sampling_metadata)
        return logits

    def sample(
        self,
        logits: torch.Tensor,
        sampling_metadata: SamplingMetadata,
    ) -> Optional[SamplerOutput]:
        next_tokens = self.language_model.sampler(logits, sampling_metadata)
        return next_tokens

    def load_weights(self, weights: Iterable[Tuple[str, torch.Tensor]]):
        # prepare weight iterators for components
        enc_weights, proj_weights, llm_weights = itertools.tee(weights, 3)

        # load table encoder
        enc_weights = filter_weights(enc_weights, "encoder")
        enc_params_dict = dict(self.encoder.named_parameters())
        for name, loaded_weight in enc_weights:
            param = enc_params_dict[name]
            weight_loader = getattr(param, "weight_loader",
                                    default_weight_loader)
            weight_loader(param, loaded_weight)

        # load projector
        proj_weights = filter_weights(proj_weights, "projector")
        proj_params_dict = dict(self.projector.named_parameters())
        for name, loaded_weight in proj_weights:
            # should remove the model. prefix
            name = name.replace("model.","")

            param = proj_params_dict[name]
            weight_loader = getattr(param, "weight_loader",
                                    default_weight_loader)
            weight_loader(param, loaded_weight)

        # load llm model
        llm_weights = filter_weights(llm_weights, "decoder")
        self.language_model.load_weights(llm_weights)<|MERGE_RESOLUTION|>--- conflicted
+++ resolved
@@ -1,19 +1,10 @@
 # coding=utf-8
 # Adapted from
-from array import array
-import gc
-import random
-import string
 import itertools
-from typing import Iterable, List, Optional, Tuple, Mapping
+from typing import Iterable, List, Optional, Tuple
 
 import torch
 from torch import nn
-<<<<<<< HEAD
-=======
-from transformers import PretrainedConfig
-import pandas as pd
->>>>>>> e9f48fa2
 
 from vllm.attention import AttentionMetadata
 from vllm.config import CacheConfig, LoRAConfig, MultiModalConfig
@@ -22,17 +13,15 @@
 from vllm.model_executor.model_loader.weight_utils import default_weight_loader
 from vllm.model_executor.sampling_metadata import SamplingMetadata
 from vllm.multimodal import MULTIMODAL_REGISTRY
+
 from vllm.sequence import IntermediateTensors, SamplerOutput
-<<<<<<< HEAD
-=======
-from vllm.sequence import VLLM_TOKEN_ID_ARRAY_TYPE, SequenceData
->>>>>>> e9f48fa2
 from vllm.transformers_utils.configs import TableGPTConfig
 
 from .interfaces import SupportsMultiModal
-from .tablegpt_encoder import input_processor_for_qwen2tb_encoder, load_encoder
+from .tablegpt_encoder import input_processor_for_qwen2tb_encoder, load_encoder, dummy_data_for_tablegpt
 from .utils import filter_weights, init_vllm_registered_model,merge_multimodal_embeddings
 
+_TABLE_TOKEN_COUNT_PER_COL = 3
 
 def input_processor_for_table(ctx: InputContext, llm_inputs: LLMInputs):
     multi_modal_data = llm_inputs.get("multi_modal_data")
@@ -41,96 +30,20 @@
 
     return input_processor_for_qwen2tb_encoder(ctx, llm_inputs)
 
+# TODO: shold add the max table counts for the encoder?
+def get_max_table_tokens(ctx: InputContext):
 
-
-def get_table_max_cols_rows(hf_config:TableGPTConfig) -> Tuple[int,int]:
-    max_rows = hf_config.encoder_config.max_rows
-    max_cols = hf_config.encoder_config.max_cols
-
-    return max_cols,max_rows
-
-def dummy_tabledata_for_tablegpt(
-    hf_config: TableGPTConfig,
-    num_tables: int,
-    table_max_rows: Optional[int] = None,
-    table_max_cols: Optional[int] = None,
-):
-    # make the table data mode
-    # generated a table from max rows, max cols and encoder max length(cell length)
-
-    def generate_random_text(length):
-        """生成一个固定长度的随机字符串"""
-        return ''.join(random.choice(string.ascii_letters + string.digits) for _ in range(length))
-
-
-    # 创建一个包含随机文本的DataFrame
-    df = pd.DataFrame({
-        f'col_{i}': [generate_random_text(hf_config.encoder_max_length) for _ in range(table_max_cols)]
-        for i in range(table_max_rows)
-    })
-
-    # 转换成所需格式
-    table = [
-            {
-                "columns": [
-                    {
-                        "name": df.columns[i],
-                        "dtype": str(df.dtypes[i]),
-                        "values": df[df.columns[i]].tolist()
-                    }
-                    for i in range(len(df.columns))
-                ]
-            }
-        ]
-
-
-    return {"table": table}
-
-
-def dummy_seq_data_for_tablegpt(
-    hf_config: TableGPTConfig,
-    seq_len: int,
-    num_tables: int,
-):  
+    table_col_max_length = getattr(
+                    ctx.model_config.hf_config.encoder_config,
+                    "max_cols",
+                    100)
     
-    encoder_config = hf_config.encoder_config
-
-    table_token_insert_id = encoder_config.insert_embs_token_id
-    encoder_table_max_col = encoder_config.max_cols
-
-    # this is the table placeholder tokens for contrastive(longlin) table encoder
-    token_ids = array(VLLM_TOKEN_ID_ARRAY_TYPE,
-                      [table_token_insert_id]) * 3 * encoder_table_max_col * num_tables
-    
-    # extend the token ids to max seq len
-    token_ids += array(VLLM_TOKEN_ID_ARRAY_TYPE,
-                       [0]) * (seq_len - len(token_ids))
-    
-    return SequenceData(token_ids)
-
-
-
-def dummy_data_for_tablegpt(ctx: InputContext, seq_len: int,
-                         mm_counts: Mapping[str, int]):
-    
-    # 1, make prompt str?
-    # 2. use custom tokenize?
-    # or make the input token ids directly
-    num_tables = mm_counts["table"]
-    hf_config = ctx.model_config.hf_config
-
-    table_max_cols,table_max_rows = get_table_max_cols_rows()
+    return table_col_max_length * _TABLE_TOKEN_COUNT_PER_COL
 
     
-    seq_data = dummy_seq_data_for_tablegpt(hf_config,ctx.model_config.max_model_len,num_tables)
-    
-    mm_data = ""
-
-    return seq_data, mm_data
-
 
 @MULTIMODAL_REGISTRY.register_table_input_mapper()
-@MULTIMODAL_REGISTRY.register_max_table_tokens()
+@MULTIMODAL_REGISTRY.register_max_multimodal_tokens("table",get_max_table_tokens)
 @INPUT_REGISTRY.register_dummy_data(dummy_data_for_tablegpt)
 @INPUT_REGISTRY.register_input_processor(input_processor_for_table)
 class TableGPTForCausalLM(nn.Module, SupportsMultiModal):
